--- conflicted
+++ resolved
@@ -33,12 +33,8 @@
 // AggregateProofCircuit is the circuit that verifies multiple proofs inside Gnark
 type AggregateProofCircuit struct {
 	Proofs       [numProofs]BatchProofData
-<<<<<<< HEAD
 	verifyingKey stdgroth16.VerifyingKey[sw_bls12377.G1Affine, sw_bls12377.G2Affine, sw_bls12377.GT] `gnark:"-"`
-=======
-	VerifyingKey stdgroth16.VerifyingKey[sw_bls12377.G1Affine, sw_bls12377.G2Affine, sw_bls12377.GT]
-	PublicHash   frontend.Variable `gnark:",public"`
->>>>>>> 98f84964
+	PublicHash   frontend.Variable                                                                   `gnark:",public"`
 }
 
 type BatchProofData struct {
@@ -61,9 +57,9 @@
 		}
 	}
 	computedHash := hFunc.Sum()
-	api.Println("Computed hash: ", computedHash)
 	// Assert that the computed hash matches the provided PublicHash
 	api.AssertIsEqual(computedHash, c.PublicHash)
+	api.Println("=> Computed inputs hash: ", computedHash)
 
 	// Proceed with proof verification
 	verifier, err := stdgroth16.NewVerifier[sw_bls12377.ScalarField, sw_bls12377.G1Affine, sw_bls12377.G2Affine, sw_bls12377.GT](api)
@@ -71,12 +67,8 @@
 		return fmt.Errorf("new verifier: %w", err)
 	}
 	for i := 0; i < numProofs; i++ {
-<<<<<<< HEAD
-		fmt.Printf("Verifying proof %d\n", i)
+		api.Println("=> Verifying in-circuit proof: ", i)
 		if err := verifier.AssertProof(c.verifyingKey, c.Proofs[i].Proof, c.Proofs[i].PublicInputs); err != nil {
-=======
-		if err := verifier.AssertProof(c.VerifyingKey, c.Proofs[i].Proof, c.Proofs[i].PublicInputs); err != nil {
->>>>>>> 98f84964
 			return fmt.Errorf("assert proof: %w", err)
 		}
 	}
